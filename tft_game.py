import pygame
from typing import Optional, List, Tuple, Dict
from board import Board
from piece import Piece, Color, PieceType
from game import GameState
import random
from enum import Enum
from card import Card, CardType

class GamePhase(Enum):
    SETUP = "setup"
    BATTLE = "battle"
    SHOP = "shop"
    END_ROUND = "end_round"

class TFTGame:
    def __init__(self, screen_width=1600, screen_height=1000):
        self.screen_width = screen_width
        self.screen_height = screen_height
        # Center board and UI based on screen size
        board_size = min(screen_width, screen_height) * 0.7
        cell_size = int(board_size // 8)
        board_offset_x = (screen_width - cell_size * 8) // 2
        board_offset_y = max(80, (screen_height - cell_size * 8) // 2)
        self.board = Board(cell_size=cell_size, board_offset_x=board_offset_x, board_offset_y=board_offset_y)
        self.current_player = Color.WHITE
        self.selected_piece = None
        self.selected_row = -1
        self.selected_col = -1
        self.valid_moves = []
        self.attack_targets = []
        self.game_state = GameState.PLAYING
        self.action_mode = "move"
        self.game_log = []
        self.end = False
        
        # TFT-specific systems
        self.round_number = 1
        self.phase = GamePhase.SETUP
        self.white_coins = 3  # Starting coins
        self.black_coins = 3
        self.white_reserve = []  # Reserve pieces
        self.black_reserve = []
        self.white_shop_items = []  # White's shop
        self.black_shop_items = []  # Black's shop
        self.shop_open = True  # Shop starts open
        self.battle_ended = False

        # Card inventory for each player
        self.white_card_inventory = []
        self.black_card_inventory = []

        # Drag and drop state
        self.dragging_piece = None
        self.dragging_from_reserve = False
        self.drag_offset_x = 0
        self.drag_offset_y = 0
        self.actions_taken = {Color.WHITE: False, Color.BLACK: False}

        # Combat animation state
        self.combat_anim = None  # None or dict with attacker, defender, start_time, type

        # UI elements
        self.font = None
        self.title_font = None
        self.small_font = None
        self.card_icons = {}
        self.load_assets()
        self.setup_initial_board()
        self.generate_shop()
        
        # UI layout - adjusted to prevent overlap and screen size
        reserve_width = int(screen_width * 0.12)
        reserve_height = int(screen_height * 0.6)
        shop_width = int(screen_width * 0.12)
        shop_height = int(screen_height * 0.4)
        panel_width = int(screen_width * 0.25)
        panel_height = int(screen_height * 0.18)
        self.white_shop_area = pygame.Rect(20, board_offset_y, shop_width, shop_height)
        self.white_reserve_area = pygame.Rect(20, board_offset_y + shop_height + 20, reserve_width, reserve_height - shop_height)
        self.black_reserve_area = pygame.Rect(screen_width - reserve_width - 20, board_offset_y, reserve_width, reserve_height // 2)
        self.shop_area = pygame.Rect(screen_width - shop_width - 20, board_offset_y + reserve_height // 2 + 20, shop_width, shop_height)
        self.economy_panel_rect = pygame.Rect(screen_width - panel_width - 40, 40, panel_width, panel_height)
        
        
    def load_assets(self):
        pygame.font.init()
        # Load pixel font provided by user
        PIXEL_FONT_PATH = "Hackathon_image/pixel_font.ttf"  # Replace with actual filename
        self.font = pygame.font.Font(PIXEL_FONT_PATH, 28)
        self.title_font = pygame.font.Font(PIXEL_FONT_PATH, 40)
        self.small_font = pygame.font.Font(PIXEL_FONT_PATH, 22)

        # Retro color palette
        self.palette = {
            "bg": (10, 10, 20),
            "panel": (30, 30, 50),
            "border": (80, 255, 180),
            "neon_green": (80, 255, 80),
            "neon_cyan": (80, 255, 255),
            "neon_yellow": (255, 255, 80),
            "neon_red": (255, 80, 80),
            "white": (255, 255, 255),
            "gray": (120, 120, 120),
            "black": (0, 0, 0),
        }

        # Load piece sprites from Hackathon_image directory
        self.piece_sprites = {}
        piece_files = {
            PieceType.PAWN: "pawn.png",
            PieceType.KNIGHT: "knight.png", 
            PieceType.BISHOP: "bishop.png",
            PieceType.ROOK: "rook.png",
            PieceType.QUEEN: "queen4.png",
            PieceType.KING: "king.png"
        }
        
        for piece_type, filename in piece_files.items():
            try:
                sprite_path = f"Hackathon_image/{filename}"
                sprite = pygame.image.load(sprite_path)
                self.piece_sprites[piece_type] = sprite
                print(f"Loaded sprite for {piece_type.value}")
            except Exception as e:
                print(f"Could not load sprite for {piece_type}: {e}")
                self.piece_sprites[piece_type] = None

        # Load card icons (use placeholder if missing)
        card_icon_files = {
            CardType.ARROW_VOLLEY: "arrow_volley.png",
            CardType.DISARM: "disarm.png"
        }
        for card_type, filename in card_icon_files.items():
            try:
                icon_path = f"Hackathon_image/{filename}"
                icon = pygame.image.load(icon_path)
                self.card_icons[card_type] = icon
            except Exception:
                # Placeholder: colored square
                surf = pygame.Surface((40, 40))
                surf.fill((200, 200, 100) if card_type == CardType.ARROW_VOLLEY else (180, 80, 80))
                self.card_icons[card_type] = surf
                
    def setup_initial_board(self):
        # Clear board first
        self.board.grid = [[None for _ in range(8)] for _ in range(8)]
        
        # Setup initial pieces: 4 pawns + 1 king per side
        # White pieces (bottom)
        self.board.grid[7][2] = Piece(PieceType.KING, Color.WHITE, 7, 2)
        self.board.grid[6][1] = Piece(PieceType.PAWN, Color.WHITE, 6, 1)
        self.board.grid[6][2] = Piece(PieceType.PAWN, Color.WHITE, 6, 2)
        self.board.grid[6][3] = Piece(PieceType.PAWN, Color.WHITE, 6, 3)
        self.board.grid[6][4] = Piece(PieceType.PAWN, Color.WHITE, 6, 4)
        
        # Black pieces (top)
        self.board.grid[0][5] = Piece(PieceType.KING, Color.BLACK, 0, 5)
        self.board.grid[1][4] = Piece(PieceType.PAWN, Color.BLACK, 1, 4)
        self.board.grid[1][5] = Piece(PieceType.PAWN, Color.BLACK, 1, 5)
        self.board.grid[1][6] = Piece(PieceType.PAWN, Color.BLACK, 1, 6)
        self.board.grid[1][7] = Piece(PieceType.PAWN, Color.BLACK, 1, 7)
        
    def generate_shop(self):
        """Generate 5 random items for each shop: pieces, cards, consumables"""
        piece_types = [PieceType.PAWN, PieceType.KNIGHT, PieceType.BISHOP, 
                      PieceType.ROOK, PieceType.QUEEN]
        weights = [40, 25, 20, 10, 5]  # Pawn most common, Queen rarest

        self.white_shop_items = []
        self.black_shop_items = []
        for _ in range(5):
            roll = random.random()
            if roll < 0.5:
                # Piece (50%)
                wt = random.choices(piece_types, weights=weights)[0]
                bt = random.choices(piece_types, weights=weights)[0]
                self.white_shop_items.append(Piece(wt, Color.WHITE, 0, 0))
                self.black_shop_items.append(Piece(bt, Color.BLACK, 0, 0))
            elif roll < 0.8:
                # Card (30%)
                arrow_card = Card(CardType.ARROW_VOLLEY, True, "Hackathon_image/arrow_volley.png", "Arrow Volley", 3)
                disarm_card = Card(CardType.DISARM, False, "Hackathon_image/disarm.png", "Disarm", 3)
                # Randomly pick one card
                wc = random.choice([arrow_card, disarm_card])
                bc = random.choice([arrow_card, disarm_card])
                self.white_shop_items.append(wc)
                self.black_shop_items.append(bc)
            else:
                # Consumable (20%)
                # Placeholder: leave as is, or add your consumable logic here
                wt = random.choices(piece_types, weights=weights)[0]
                bt = random.choices(piece_types, weights=weights)[0]
                self.white_shop_items.append(Piece(wt, Color.WHITE, 0, 0))
                self.black_shop_items.append(Piece(bt, Color.BLACK, 0, 0))
            
    def get_piece_cost(self, piece_type: PieceType) -> int:
        """Get the cost of a piece type"""
        costs = {
            PieceType.PAWN: 1,
            PieceType.KNIGHT: 3,
            PieceType.BISHOP: 3,
            PieceType.ROOK: 5,
            PieceType.QUEEN: 9,
            PieceType.KING: 99  # Can't buy kings
        }
        return costs.get(piece_type, 99)
        
    def can_afford(self, player: Color, piece_type: PieceType) -> bool:
        """Check if player can afford a piece"""
        cost = self.get_piece_cost(piece_type)
        coins = self.white_coins if player == Color.WHITE else self.black_coins
        return coins >= cost
        
    def buy_piece(self, player: Color, shop_index: int) -> bool:
        """Buy a piece or card from the correct shop and add to reserve/inventory"""
        shop_list = self.white_shop_items if player == Color.WHITE else self.black_shop_items
        if not (0 <= shop_index < len(shop_list)):
            return False

        item = shop_list[shop_index]
        # Handle Card purchase
        if isinstance(item, Card):
            cost = item.cost
            coins = self.white_coins if player == Color.WHITE else self.black_coins
            if coins < cost:
                return False
            # Deduct coins
            if player == Color.WHITE:
                self.white_coins -= cost
            else:
                self.black_coins -= cost
            # Immediate effect
            if item.immediate and item.card_type == CardType.ARROW_VOLLEY:
                # Arrow Volley: use card's effect logic
                item.apply_effect(self, player)
            elif not item.immediate and item.card_type == CardType.DISARM:
                # Disarm: add to inventory
                if player == Color.WHITE:
                    self.white_card_inventory.append(item)
                else:
                    self.black_card_inventory.append(item)
                self.add_to_log(f"{player.value.title()} bought Disarm card (stored in inventory).")
            # Remove from shop
            shop_list.pop(shop_index)
            return True
        # Handle Piece purchase
        cost = self.get_piece_cost(item.piece_type)
        if not self.can_afford(player, item.piece_type):
            return False
        if player == Color.WHITE:
            self.white_coins -= cost
            new_piece = Piece(item.piece_type, Color.WHITE, 0, 0)
            self.white_reserve.append(new_piece)
        else:
            self.black_coins -= cost
            new_piece = Piece(item.piece_type, Color.BLACK, 0, 0)
            self.black_reserve.append(new_piece)
        shop_list.pop(shop_index)
        self.add_to_log(f"{player.value.title()} bought {item.piece_type.value.title()} for {cost} coins")
        return True
        
    def deploy_from_reserve(self, player: Color, reserve_index: int, board_row: int, board_col: int) -> bool:
        """Deploy piece from reserve to board"""
        if player == Color.WHITE:
            if not (0 <= reserve_index < len(self.white_reserve)):
                return False
            piece = self.white_reserve[reserve_index]
            if not (5 <= board_row <= 7):
                return False
        else:
            if not (0 <= reserve_index < len(self.black_reserve)):
                return False
            piece = self.black_reserve[reserve_index]
            if not (0 <= board_row <= 2):
                return False
                
        if self.board.grid[board_row][board_col] is not None:
            return False
            
        piece.row = board_row
        piece.col = board_col
        self.board.grid[board_row][board_col] = piece
        
        if player == Color.WHITE:
            self.white_reserve.remove(piece)
        else:
            self.black_reserve.remove(piece)
        
        # Play placement/click sound
        if self.snd_click:
            self.snd_click.play()
            
        self.add_to_log(f"{player.value.title()} deployed {piece.piece_type.value.title()}")
        return True
        
    def start_battle_phase(self):
        """Start the battle phase"""
        self.phase = GamePhase.BATTLE
        self.shop_open = False
        self.battle_ended = False
        self.current_player = Color.WHITE
        self.add_to_log(f"Round {self.round_number} Battle begins!")
        self.actions_taken = {Color.WHITE: False, Color.BLACK: False}
<<<<<<< HEAD
=======

>>>>>>> d692791c
        
    def end_battle_phase(self):
        """End battle and distribute rewards"""
        self.phase = GamePhase.END_ROUND
        self.battle_ended = True
        
        # Give base income
        self.white_coins += 1
        self.black_coins += 1
        
        self.add_to_log(f"Round {self.round_number} ended! +1 coin to both players")


    def end_game(self):
        """End the game"""
        self.add_to_log("Click anywhere to reset the game")
        self.end = True

        
    def start_next_round(self):
        """Start the next round"""
        self.round_number += 1
        
        # Shop opens every 3 rounds
        if self.round_number % 3 == 1:
            self.shop_open = True
            self.phase = GamePhase.SHOP
            self.generate_shop()  # Refresh shop
            self.add_to_log(f"Round {self.round_number}: Shop is open!")
        else:
            self.shop_open = False
            self.phase = GamePhase.SETUP
            self.add_to_log(f"Round {self.round_number}: Prepare for battle")
            
        self.battle_ended = False
        
    def handle_piece_death(self, dead_piece: Piece, killer_color: Color):
        """Handle when a piece dies, giving coins to killer"""
        reward = self.get_piece_cost(dead_piece.piece_type) // 2  # Half the piece cost
        if reward < 1:
            reward = 1
            
        if killer_color == Color.WHITE:
            self.white_coins += reward
            self.add_to_log(f"White gains {reward} coins for killing {dead_piece.piece_type.value.title()}")
        else:
            self.black_coins += reward
            self.add_to_log(f"Black gains {reward} coins for killing {dead_piece.piece_type.value.title()}")
            
    def add_to_log(self, message: str):
        """Add message to game log"""
        self.game_log.append(message)
        if len(self.game_log) > 8:
            self.game_log.pop(0)

    def handle_mouse_down(self, mouse_x: int, mouse_y: int):
        """Start dragging if click on reserve piece"""
        # Check white reserve
        reserve_index = self.handle_reserve_click(mouse_x, mouse_y, Color.WHITE)
        if reserve_index is not None:
            self.dragging_piece = self.white_reserve[reserve_index]
            self.dragging_from_reserve = True
            self.dragging_index = reserve_index
            self.drag_offset_x = mouse_x
            self.drag_offset_y = mouse_y
            return

        # Check black reserve
        reserve_index = self.handle_reserve_click(mouse_x, mouse_y, Color.BLACK)
        if reserve_index is not None:
            self.dragging_piece = self.black_reserve[reserve_index]
            self.dragging_from_reserve = True
            self.dragging_index = reserve_index
            self.drag_offset_x = mouse_x
            self.drag_offset_y = mouse_y
            return

    def handle_mouse_motion(self, mouse_x: int, mouse_y: int):
        """Update dragging piece position"""
        if self.dragging_piece:
            # Simply move the sprite with the mouse
            self.drag_offset_x = mouse_x
            self.drag_offset_y = mouse_y

    def handle_mouse_up(self, mouse_x: int, mouse_y: int):
        """Try to deploy piece or return to reserve"""
        if not self.dragging_piece:
            return

        # Try deploying to board
        row, col = self.board.get_cell_from_mouse(mouse_x, mouse_y)
        if self.try_deploy_to_position(player, self.dragging_index, row, col):
            self.add_to_log(f"{player.value.title()} deployed {self.dragging_piece.piece_type.value.title()} to {chr(ord('a')+col)}{8-row}")
        else:
            # Return to reserve
            self.add_to_log(f"Cannot deploy {self.dragging_piece.piece_type.value.title()} there. Returned to reserve.")

        # Clear dragging state
        self.dragging_piece = None
        self.dragging_from_reserve = False
        self.dragging_index = None
        

            
    # Add methods from original game for compatibility
    def handle_click(self, mouse_x: int, mouse_y: int):
        """Handle mouse clicks - extended for TFT features"""
        # Handle shop clicks
        if self.shop_open and (self.shop_area.collidepoint(mouse_x, mouse_y) or self.white_shop_area.collidepoint(mouse_x, mouse_y)):
            self.handle_shop_click(mouse_x, mouse_y)
            return
            
        # Handle reserve clicks
        if self.white_reserve_area.collidepoint(mouse_x, mouse_y):
            self.handle_reserve_click(mouse_x, mouse_y, Color.WHITE)
            return
        elif self.black_reserve_area.collidepoint(mouse_x, mouse_y):
            self.handle_reserve_click(mouse_x, mouse_y, Color.BLACK)
            return
            
        # Handle board clicks 
        # Check if click is in board area
        board_area = pygame.Rect(
            self.board.board_offset_x,
            self.board.board_offset_y,
            8 * self.board.cell_size,
            8 * self.board.cell_size
        )
        
        if board_area.collidepoint(mouse_x, mouse_y):
            self.handle_board_click(mouse_x, mouse_y)
            return
            
    def handle_shop_click(self, mouse_x: int, mouse_y: int):
        """Handle clicks on shop items for both white and black shops"""
        if not self.shop_open:
            return

        shop_width = self.shop_area.width
        shop_height = self.shop_area.height
        white_shop_rect = self.white_shop_area
        black_shop_rect = self.shop_area

        # Check white shop
        if white_shop_rect.collidepoint(mouse_x, mouse_y):
            relative_x = mouse_x - white_shop_rect.x
            relative_y = mouse_y - white_shop_rect.y
            if relative_y >= 40:
                shop_index = (relative_y - 40) // 65
            else:
                shop_index = -1
            if 0 <= shop_index < len(self.white_shop_items):
                self.buy_piece(Color.WHITE, shop_index)
                return

        # Check black shop
        if black_shop_rect.collidepoint(mouse_x, mouse_y):
            relative_x = mouse_x - black_shop_rect.x
            relative_y = mouse_y - black_shop_rect.y
            if relative_y >= 40:
                shop_index = (relative_y - 40) // 65
            else:
                shop_index = -1
            if 0 <= shop_index < len(self.black_shop_items):
                self.buy_piece(Color.BLACK, shop_index)
                return
                
    def handle_reserve_click(self, mouse_x: int, mouse_y: int, player: Color):
        """Handle clicks on reserve area for deployment"""
        if self.phase not in [GamePhase.SETUP, GamePhase.SHOP]:
            return
            
        reserve = self.white_reserve if player == Color.WHITE else self.black_reserve
        area = self.white_reserve_area if player == Color.WHITE else self.black_reserve_area
        
        # Calculate which piece was clicked
        relative_x = mouse_x - area.x
        relative_y = mouse_y - area.y
        
        if relative_y < 25:  # Clicked on title area
            return
            
        # Layout for reserves - matches drawing layout
        pieces_per_row = 3
        slot_width = 55
        slot_height = 60
        
        adjusted_y = relative_y - 30  # Match drawing offset
        if adjusted_y < 0:
            return
            
        col = (relative_x - 10) // slot_width  # Account for 10px left margin
        row = adjusted_y // slot_height
        
        if col >= pieces_per_row:
            return
            
        piece_index = row * pieces_per_row + col
        
        if 0 <= piece_index < len(reserve):
            piece = reserve[piece_index]
            self.add_to_log(f"Selected {piece.piece_type.value.title()} from reserve - drag to board to deploy!")
            return piece_index
        
        return None
        
    def handle_deployment_click(self, mouse_x: int, mouse_y: int):
        """Handle deployment of pieces from reserve to board during setup"""
        row, col = self.board.get_cell_from_mouse(mouse_x, mouse_y)
        
        if not self.board.is_valid_position(row, col):
            return
            
        # Check if position is empty
        if self.board.get_piece_at(row, col) is not None:
            self.add_to_log("Position is occupied!")
            return
            
        # Show deployment options for current player
        player = self.current_player
        reserve = self.white_reserve if player == Color.WHITE else self.black_reserve
        
        if not reserve:
            self.add_to_log(f"No pieces in {player.value.title()} reserve to deploy!")
            return
            
        # For simplicity, deploy the first piece in reserve (can be enhanced to show selection UI)
        if self.try_deploy_to_position(player, 0, row, col):
            self.add_to_log(f"{player.value.title()} deployed piece to {chr(ord('a')+col)}{8-row}")
        
    def try_deploy_to_position(self, player: Color, reserve_index: int, row: int, col: int) -> bool:
        """Try to deploy a piece from reserve to a specific board position"""
        reserve = self.white_reserve if player == Color.WHITE else self.black_reserve
        
        if not (0 <= reserve_index < len(reserve)):
            return False
            
        # Check deployment zones
        if player == Color.WHITE and not (6 <= row <= 7):
            self.add_to_log("White can only deploy in rows 7-8 (bottom 2 rows)")
            return False
        elif player == Color.BLACK and not (0 <= row <= 1):
            self.add_to_log("Black can only deploy in rows 1-2 (top 2 rows)")
            return False
            
        # Check if position is empty
        if self.board.get_piece_at(row, col) is not None:
            return False
            
        # Deploy the piece
        piece = reserve[reserve_index]
        piece.row = row
        piece.col = col
        self.board.grid[row][col] = piece
        reserve.remove(piece)
        
        return True
        
    def handle_board_click(self, mouse_x: int, mouse_y: int):
        """Handle clicks on the game board"""
        # During SETUP/SHOP: handle deployment
        if self.phase in [GamePhase.SETUP, GamePhase.SHOP]:
            self.handle_deployment_click(mouse_x, mouse_y)
            return
            
        # Only allow movement during BATTLE phase
        if self.phase != GamePhase.BATTLE:
            return
            
        row, col = self.board.get_cell_from_mouse(mouse_x, mouse_y)
        
        if not self.board.is_valid_position(row, col):
            return
            
        clicked_piece = self.board.get_piece_at(row, col)
        
        # If no piece is selected
        if self.selected_piece is None:
            # Only allow selecting pieces belonging to current player
            if clicked_piece and clicked_piece.is_alive() and clicked_piece.color == self.current_player:
                self.select_piece(clicked_piece, row, col)
        else:
            # If clicking on the same piece, deselect
            if row == self.selected_row and col == self.selected_col:
                self.deselect_piece()
            # If clicking on a valid move
            elif (row, col) in self.valid_moves and self.action_mode == "move":
                self.make_move(self.selected_row, self.selected_col, row, col)
            # If clicking on a valid attack target
            elif (row, col) in self.attack_targets and self.action_mode == "attack":
                self.make_attack(self.selected_row, self.selected_col, row, col)
            # If clicking on another piece of the current player
            elif clicked_piece and clicked_piece.is_alive() and clicked_piece.color == self.current_player:
                self.select_piece(clicked_piece, row, col)
            else:
                self.deselect_piece()
    
    def select_piece(self, piece: Piece, row: int, col: int):
        """Select a piece for movement/attack"""
        self.selected_piece = piece
        self.selected_row = row
        self.selected_col = col
        self.valid_moves = piece.get_valid_moves(self.board.grid)
        self.attack_targets = piece.get_attack_targets(self.board.grid)
        self.action_mode = "move"
        
    def deselect_piece(self):
        """Deselect current piece"""
        self.selected_piece = None
        self.selected_row = -1
        self.selected_col = -1
        self.valid_moves = []
        self.attack_targets = []
        self.action_mode = "move"
        
    def make_move(self, from_row: int, from_col: int, to_row: int, to_col: int):
        """Move a piece"""
        moving_piece = self.board.get_piece_at(from_row, from_col)
        
        if not moving_piece or not moving_piece.is_alive():
            return
            
        # Move the piece (should only be to empty squares)
        target_piece = self.board.get_piece_at(to_row, to_col)
        if target_piece is None:  # Only move to empty squares
            self.board.move_piece(from_row, from_col, to_row, to_col)
            
        self.deselect_piece()
        self.switch_player()
        self.check_battle_end()
        self.actions_taken[self.current_player] = True
        if all(self.actions_taken.values()):
            self.end_battle_phase()
    
    def make_attack(self, attacker_row: int, attacker_col: int, target_row: int, target_col: int):
        """Attack an enemy piece"""
        attacking_piece = self.board.get_piece_at(attacker_row, attacker_col)
        target_piece = self.board.get_piece_at(target_row, target_col)
        
        if not attacking_piece or not attacking_piece.is_alive():
            return
        if not target_piece or not target_piece.is_alive():
            return
            
        # Check if attack is valid
        if not attacking_piece.can_attack(target_row, target_col, self.board.grid):
            return

        # Start combat animation
        self.combat_anim = {
            "attacker": attacking_piece,
            "defender": target_piece,
            "start_time": pygame.time.get_ticks(),
            "type": f"{attacking_piece.piece_type.value}_vs_{target_piece.piece_type.value}",
            "attacker_pos": (attacker_row, attacker_col),
            "defender_pos": (target_row, target_col)
        }
        self.actions_taken[self.current_player] = True
        if all(self.actions_taken.values()):
            self.end_battle_phase()

        # Handle combat after animation (delayed)
        # The actual damage and removal will be handled after animation in draw()

    
    def handle_combat(self, attacker: Piece, defender: Piece):
        """Handle combat between two pieces"""
        # Attacker deals damage to defender
        defender.take_damage(attacker.attack)
        combat_msg = f"{attacker.color.value.title()} {attacker.piece_type.value.title()} attacks {defender.color.value.title()} {defender.piece_type.value.title()} for {attacker.attack} damage"
        self.add_to_log(combat_msg)
        
        # Check if defender is destroyed
        if not defender.is_alive():
            death_msg = f"{defender.color.value.title()} {defender.piece_type.value.title()} is destroyed!"
            self.add_to_log(death_msg)
        else:
            hp_msg = f"{defender.color.value.title()} {defender.piece_type.value.title()} has {defender.hp}/{defender.max_hp} HP remaining"
            self.add_to_log(hp_msg)
    
    def switch_player(self):
        """Switch to the other player"""
        self.current_player = Color.BLACK if self.current_player == Color.WHITE else Color.WHITE
        turn_msg = f"{self.current_player.value.title()}'s turn"
        self.add_to_log(turn_msg)
    
    def check_battle_end(self):
        """Check if battle should end"""
        # Only check for battle end during battle phase
        if self.phase != GamePhase.BATTLE:
            return
            
        white_king_alive = self.board.is_king_alive(Color.WHITE)
        black_king_alive = self.board.is_king_alive(Color.BLACK)
        
        if not white_king_alive:
            self.add_to_log("BLACK WINS THE BATTLE! White King defeated!")
            self.black_coins += 3  # Bonus for winning
            self.end_battle_phase()
            self.end_game()
        elif not black_king_alive:
            self.add_to_log("WHITE WINS THE BATTLE! Black King defeated!")
            self.white_coins += 3  # Bonus for winning
            self.end_battle_phase()
            self.end_game()
    
    def toggle_action_mode(self):
        """Toggle between move and attack modes"""
        if self.selected_piece:
            self.action_mode = "attack" if self.action_mode == "move" else "move"
            mode_msg = f"Switched to {self.action_mode.upper()} mode"
            self.add_to_log(mode_msg)
        
    def draw(self, screen: pygame.Surface):
        """Draw the complete TFT game"""
        # Clear screen
        screen.fill((15, 20, 35))
        
        # Draw board without background image
        self.draw_simple_board(screen)
        
        # Draw highlights during battle and setup phases
        if self.phase in [GamePhase.BATTLE, GamePhase.SETUP] and self.selected_piece:
            self.board.highlight_cell(screen, self.selected_row, self.selected_col, (255, 255, 0))
            
            # Highlight valid moves and attack targets based on current mode
            if self.action_mode == "move":
                self.board.highlight_moves(screen, self.valid_moves)  # Green for moves
            elif self.action_mode == "attack":
                # Red for attack targets
                for row, col in self.attack_targets:
                    self.board.highlight_cell(screen, row, col, (255, 100, 100))
        
        # Draw pieces with custom rendering using loaded images
        self.draw_pieces_with_images(screen)

        # Draw hover window for piece info
        # (Removed duplicate rendering; now only drawn at the end of draw())

        # Combat animation rendering
        if self.combat_anim:
            self.draw_combat_animation(screen, self.combat_anim)
            # Animation duration: 600ms
            elapsed = pygame.time.get_ticks() - self.combat_anim["start_time"]
            if elapsed > 600:
                # After animation, apply combat logic and cleanup
                attacker = self.combat_anim["attacker"]
                defender = self.combat_anim["defender"]
                self.handle_combat(attacker, defender)
                # Remove dead pieces and give rewards
                if not defender.is_alive():
                    row, col = self.combat_anim["defender_pos"]
                    self.board.grid[row][col] = None
                    self.handle_piece_death(defender, attacker.color)
                self.deselect_piece()
                self.switch_player()
                self.check_battle_end()
                self.combat_anim = None

        # Draw dragging piece at mouse position if dragging from reserve
        if self.dragging_piece and self.dragging_from_reserve:
            sprite = self.piece_sprites.get(self.dragging_piece.piece_type)
            if sprite:
                piece_size = self.board.cell_size - 10
                scaled_sprite = pygame.transform.scale(sprite, (piece_size, piece_size))
                if self.dragging_piece.color == Color.BLACK:
                    tinted_sprite = scaled_sprite.copy()
                    dark_overlay = pygame.Surface((piece_size, piece_size))
                    dark_overlay.set_alpha(100)
                    dark_overlay.fill((100, 50, 50))
                    tinted_sprite.blit(dark_overlay, (0, 0))
                    scaled_sprite = tinted_sprite
                screen.blit(scaled_sprite, (self.drag_offset_x - piece_size // 2, self.drag_offset_y - piece_size // 2))
            else:
                symbol = self.get_piece_symbol(self.dragging_piece.piece_type)
                font = pygame.font.Font(None, 36)
                text_color = (255, 255, 255) if self.dragging_piece.color == Color.WHITE else (150, 50, 50)
                text = font.render(symbol, True, text_color)
                text_rect = text.get_rect(center=(self.drag_offset_x, self.drag_offset_y))
                screen.blit(text, text_rect)
        
        # Draw UI elements
        self.draw_tft_ui(screen)
        
        # Draw battle mode feedback
        if self.phase == GamePhase.BATTLE:
            banner_rect = pygame.Rect(0, 0, self.screen_width, 38)
            pygame.draw.rect(screen, (255, 80, 80), banner_rect)
            banner_text = self.title_font.render("⚔️ BATTLE MODE ⚔️", True, (255, 255, 255))
            screen.blit(banner_text, (self.screen_width // 2 - banner_text.get_width() // 2, 4))

        # --- Draw hover window for piece info (always on top) ---
        mouse_x, mouse_y = pygame.mouse.get_pos()
        # Board hover
        hovered_piece = None
        for row in range(8):
            for col in range(8):
                piece = self.board.grid[row][col]
                if piece and piece.is_alive():
                    px = self.board.board_offset_x + col * self.board.cell_size
                    py = self.board.board_offset_y + row * self.board.cell_size
                    rect = pygame.Rect(px, py, self.board.cell_size, self.board.cell_size)
                    if rect.collidepoint(mouse_x, mouse_y):
                        hovered_piece = piece
                        break
            if hovered_piece:
                break
        # Shop hover
        hovered_shop_piece = None
        if self.shop_open:
            shop_width = self.shop_area.width
            shop_height = self.shop_area.height
            white_shop_rect = pygame.Rect(self.shop_area.x - shop_width - 30, self.shop_area.y, shop_width, shop_height)
            black_shop_rect = pygame.Rect(self.shop_area.x, self.shop_area.y, shop_width, shop_height)
            # White shop hover
            for i in range(len(self.white_shop_items)):
                x = white_shop_rect.x + 12
                y = white_shop_rect.y + 48 + i * 65
                item_width, item_height = shop_width - 24, 56
                rect = pygame.Rect(x, y, item_width, item_height)
                if rect.collidepoint(mouse_x, mouse_y):
                    hovered_shop_piece = self.white_shop_items[i]
                    break
            # Black shop hover (takes priority if both overlap)
            for i in range(len(self.black_shop_items)):
                x = black_shop_rect.x + 12
                y = black_shop_rect.y + 48 + i * 65
                item_width, item_height = shop_width - 24, 56
                rect = pygame.Rect(x, y, item_width, item_height)
                if rect.collidepoint(mouse_x, mouse_y):
                    hovered_shop_piece = self.black_shop_items[i]
                    break
        # Draw hover window (shop takes priority)
        info_width, info_height = 180, 110
        info_x = min(max(mouse_x + 20, 10), self.screen_width - info_width - 10)
        info_y = min(max(mouse_y + 20, 10), self.screen_height - info_height - 10)
        if hovered_shop_piece:
            item = hovered_shop_piece
            info_rect = pygame.Rect(info_x, info_y, info_width, info_height)
            pygame.draw.rect(screen, (30, 30, 50), info_rect)
            pygame.draw.rect(screen, (100, 255, 180), info_rect, 2)
            font = pygame.font.Font("Hackathon_image/pixel_font.ttf", 22)
            if isinstance(item, Card):
                title = item.name
                cost = f"Cost: {item.cost}"
                card_type = "Immediate" if item.immediate else "Stored"
                effect = "Arrow Volley: -1 HP all units" if item.card_type == CardType.ARROW_VOLLEY else "Disarm: Set attack=0"
                lines = [title, cost, f"Type: {card_type}", effect, "Shop Card"]
            else:
                title = f"{item.piece_type.value.title()[:12]}"
                hp = f"HP: {item.hp}/{item.max_hp}"
                atk = f"ATK: {item.attack}"
                cost = f"Cost: {item.cost}"
                pos = "Shop Item"
                lines = [title, hp, atk, cost, pos]
            for i, line in enumerate(lines):
                text = font.render(line[:22], True, (255, 255, 255))
                screen.blit(text, (info_x + 12, info_y + 12 + i * 20))
        elif hovered_piece:
            piece = hovered_piece
            info_rect = pygame.Rect(info_x, info_y, info_width, info_height)
            pygame.draw.rect(screen, (30, 30, 50), info_rect)
            pygame.draw.rect(screen, (100, 255, 180), info_rect, 2)
            font = pygame.font.Font("Hackathon_image/pixel_font.ttf", 22)
            title = f"{piece.color.value.title()} {piece.piece_type.value.title()}"
            hp = f"HP: {piece.hp}/{piece.max_hp}"
            atk = f"ATK: {piece.attack}"
            cost = f"Cost: {piece.cost}"
            pos = f"Pos: {chr(ord('a')+piece.col)}{8-piece.row}"
            lines = [title, hp, atk, cost, pos]
            for i, line in enumerate(lines):
                text = font.render(line[:22], True, (255, 255, 255))
                screen.blit(text, (info_x + 12, info_y + 12 + i * 20))
        
    def draw_tft_ui(self, screen: pygame.Surface):
        """Draw TFT-specific UI elements"""
        # Draw title
        title_text = f"🏰 TFT Chess Battle - Round {self.round_number} 🏰"
        title_surface = self.title_font.render(title_text, True, (255, 215, 100))
        title_x = screen.get_width() // 2 - title_surface.get_width() // 2 - 200
        screen.blit(title_surface, (title_x, 10))
        
        # Draw phase and turn indicator
        phase_text = f"Phase: {self.phase.value.upper()}"
        phase_surface = self.font.render(phase_text, True, (200, 200, 255))
        screen.blit(phase_surface, (50, 40))
        
        # Draw current player turn
        turn_color = (255, 255, 100) if self.current_player == Color.WHITE else (255, 150, 150)
        turn_text = f"Turn: {self.current_player.value.upper()}"
        turn_surface = self.font.render(turn_text, True, turn_color)
        screen.blit(turn_surface, (50, 80))
        
        # Draw action mode if piece is selected
        if self.selected_piece:
            mode_color = (100, 255, 100) if self.action_mode == "move" else (255, 100, 100)
            mode_text = f"Mode: {self.action_mode.upper()}"
            mode_surface = self.font.render(mode_text, True, mode_color)
            screen.blit(mode_surface, (350, 60))
        
        # Draw detailed economic system UI
        self.draw_economy_panel(screen)
        
        # Draw reserve areas
        self.draw_reserve_area(screen, self.white_reserve_area, self.white_reserve, Color.WHITE)
        self.draw_reserve_area(screen, self.black_reserve_area, self.black_reserve, Color.BLACK)
        
        # Draw shop
        if self.shop_open:
            self.draw_shop(screen)
        else:
            self.draw_shop_closed(screen)
            
        # Draw battle log (smaller)
        self.draw_battle_log(screen)
        
    def draw_economy_panel(self, screen: pygame.Surface):
        """Draw detailed economic system information"""
        # Economy panel positioning - dynamic
        panel_width = int(self.screen_width * 0.25)
        panel_height = int(self.screen_height * 0.13)
        panel_x = self.screen_width - panel_width - 40
        panel_y = 20
        
        # Draw economy panel background
        economy_rect = pygame.Rect(panel_x, panel_y, panel_width, panel_height)
        pygame.draw.rect(screen, (30, 40, 60), economy_rect)
        pygame.draw.rect(screen, (100, 120, 150), economy_rect, 2)
        
        # Title
        title_text = "💰 ECONOMY SYSTEM"
        title_surface = self.font.render(title_text, True, (255, 215, 100))
        screen.blit(title_surface, (panel_x + 10, panel_y + 5))
        
        # White player economics
        white_y = panel_y + 30
        white_coins_text = f"White: {self.white_coins} 🪙"
        white_reserve_text = f"Reserve: {len(self.white_reserve)}/8"
        white_army_value = sum(self.get_piece_cost(p.piece_type) for p in self.white_reserve)
        white_value_text = f"Army Value: {white_army_value} 🪙"
        
        white_coins_surface = self.small_font.render(white_coins_text, True, (255, 255, 255))
        white_reserve_surface = self.small_font.render(white_reserve_text, True, (200, 200, 200))
        white_value_surface = self.small_font.render(white_value_text, True, (180, 180, 180))
        
        screen.blit(white_coins_surface, (panel_x + 10, white_y))
        screen.blit(white_reserve_surface, (panel_x + 120, white_y))
        screen.blit(white_value_surface, (panel_x + 280, white_y))
        
        # Black player economics
        black_y = panel_y + 50
        black_coins_text = f"Black: {self.black_coins} 🪙"
        black_reserve_text = f"Reserve: {len(self.black_reserve)}/8"
        black_army_value = sum(self.get_piece_cost(p.piece_type) for p in self.black_reserve)
        black_value_text = f"Army Value: {black_army_value} 🪙"
        
        black_coins_surface = self.small_font.render(black_coins_text, True, (255, 150, 150))
        black_reserve_surface = self.small_font.render(black_reserve_text, True, (200, 150, 150))
        black_value_surface = self.small_font.render(black_value_text, True, (180, 150, 150))
        
        screen.blit(black_coins_surface, (panel_x + 10, black_y))
        screen.blit(black_reserve_surface, (panel_x + 120, black_y))
        screen.blit(black_value_surface, (panel_x + 280, black_y))
        
        # Economic info
        eco_y = panel_y + 75
        income_text = f"Round Income: +1 🪙 | Kill Reward: +½ cost"
        income_surface = self.small_font.render(income_text, True, (150, 200, 150))
        screen.blit(income_surface, (panel_x + 10, eco_y))
        
    def draw_reserve_area(self, screen: pygame.Surface, area: pygame.Rect, reserve: List[Piece], player: Color):
        """Draw reserve area in retro pixel-art style"""
        # Draw background panel with pixel border
        pygame.draw.rect(screen, self.palette["panel"], area)
        pygame.draw.rect(screen, self.palette["border"], area, 4)
        pixel_size = 10
        pygame.draw.rect(screen, self.palette["border"], (area.x, area.y, pixel_size, pixel_size))
        pygame.draw.rect(screen, self.palette["border"], (area.x + area.width - pixel_size, area.y, pixel_size, pixel_size))
        pygame.draw.rect(screen, self.palette["border"], (area.x, area.y + area.height - pixel_size, pixel_size, pixel_size))
        pygame.draw.rect(screen, self.palette["border"], (area.x + area.width - pixel_size, area.y + area.height - pixel_size, pixel_size, pixel_size))

        # Draw label in pixel font
        label = f"{player.value.upper()} RESERVE"
        label_surface = self.font.render(label, True, self.palette["neon_cyan"])
        screen.blit(label_surface, (area.x + 8, area.y + 8))

        # Draw reserve slots as pixel frames
        pieces_per_row = 3
        max_slots = 8
        slot_width, slot_height = 50, 55
        time_ms = pygame.time.get_ticks()
        flicker = (time_ms // 200) % 2 == 0

        for i in range(max_slots):
            col = i % pieces_per_row
            row = i // pieces_per_row
            x = area.x + 12 + col * 55
            y = area.y + 32 + row * 60

            # Draw pixel frame for slot
            pygame.draw.rect(screen, self.palette["bg"], (x, y, slot_width, slot_height))
            pygame.draw.rect(screen, self.palette["border"], (x, y, slot_width, slot_height), 3)
            # Pixel corners
            pygame.draw.rect(screen, self.palette["border"], (x, y, 7, 7))
            pygame.draw.rect(screen, self.palette["border"], (x + slot_width - 7, y, 7, 7))
            pygame.draw.rect(screen, self.palette["border"], (x, y + slot_height - 7, 7, 7))
            pygame.draw.rect(screen, self.palette["border"], (x + slot_width - 7, y + slot_height - 7, 7, 7))

            if i < len(reserve):
                piece = reserve[i]
                # Piece sprite
                sprite = self.piece_sprites.get(piece.piece_type)
                if sprite:
                    sprite_size = min(slot_width - 12, slot_height - 12)
                    small_sprite = pygame.transform.scale(sprite, (sprite_size, sprite_size))
                    if piece.color == Color.BLACK:
                        tinted = small_sprite.copy()
                        overlay = pygame.Surface((sprite_size, sprite_size))
                        overlay.set_alpha(80)
                        overlay.fill((100, 50, 50))
                        tinted.blit(overlay, (0, 0))
                        small_sprite = tinted
                    sprite_x = x + (slot_width - sprite_size) // 2
                    sprite_y = y + (slot_height - sprite_size) // 2
                    screen.blit(small_sprite, (sprite_x, sprite_y))
                else:
                    symbol = self.get_piece_symbol(piece.piece_type)
                    symbol_surface = self.font.render(symbol, True, self.palette["white"])
                    symbol_x = x + slot_width // 2 - symbol_surface.get_width() // 2
                    symbol_y = y + slot_height // 2 - symbol_surface.get_height() // 2
                    screen.blit(symbol_surface, (symbol_x, symbol_y))
                # Tiny pixel HP bar below sprite
                hp_bar_y = y + slot_height - 12
                hp_bar_x = x + 8
                hp_bar_w = slot_width - 16
                hp_ratio = piece.hp / piece.max_hp if piece.max_hp > 0 else 0
                hp_fill = int(hp_bar_w * hp_ratio)
                pygame.draw.rect(screen, self.palette["neon_red"], (hp_bar_x, hp_bar_y, hp_bar_w, 6))
                pygame.draw.rect(screen, self.palette["neon_green"], (hp_bar_x, hp_bar_y, hp_fill, 6))
                pygame.draw.rect(screen, self.palette["white"], (hp_bar_x, hp_bar_y, hp_bar_w, 6), 1)
            else:
                # Empty slot: flickering "EMPTY" in pixel font (smaller)
                if flicker:
                    placeholder = "EMPTY"
                    small_font = pygame.font.Font("Hackathon_image/pixel_font.ttf", 12)
                    placeholder_surface = small_font.render(placeholder, True, self.palette["neon_yellow"])
                    px = x + slot_width // 2 - placeholder_surface.get_width() // 2
                    py = y + slot_height // 2 - placeholder_surface.get_height() // 2
                    screen.blit(placeholder_surface, (px, py))
    def draw_shop(self, screen: pygame.Surface):
        """Draw white shop at far left and black shop at right"""
        shop_width = self.shop_area.width
        shop_height = self.shop_area.height
        white_shop_rect = self.white_shop_area
        black_shop_rect = self.shop_area

        # Draw white shop
        pygame.draw.rect(screen, self.palette["panel"], white_shop_rect)
        pygame.draw.rect(screen, self.palette["border"], white_shop_rect, 4)
        shop_title = "WHITE SHOP"
        title_surface = self.title_font.render(shop_title, True, self.palette["neon_yellow"])
        screen.blit(title_surface, (white_shop_rect.x + 18, white_shop_rect.y + 8))
        for i, item in enumerate(self.white_shop_items):
            x = white_shop_rect.x + 12
            y = white_shop_rect.y + 48 + i * 65
            item_width, item_height = shop_width - 24, 56
            pygame.draw.rect(screen, self.palette["bg"], (x, y, item_width, item_height))
            pygame.draw.rect(screen, self.palette["border"], (x, y, item_width, item_height), 3)
            if isinstance(item, Card):
                # Card UI
                icon = self.card_icons.get(item.card_type)
                if icon:
                    icon_size = min(item_height - 12, 32)
                    card_icon = pygame.transform.scale(icon, (icon_size, icon_size))
                    screen.blit(card_icon, (x + 12, y + (item_height - icon_size) // 2))
                name_surface = self.font.render(item.name, True, self.palette["neon_cyan"])
                screen.blit(name_surface, (x + 60, y + 8))
                cost_text = f"{item.cost}"
                cost_surface = self.font.render(cost_text, True, self.palette["neon_yellow"])
                screen.blit(cost_surface, (x + 60, y + 28))
                # Coin icon
                try:
                    coin_img = pygame.image.load("Hackathon_image/coin.png")
                    coin_img = pygame.transform.scale(coin_img, (18, 18))
                    screen.blit(coin_img, (x + 90, y + 28))
                except Exception:
                    pass
                # Immediate card icon
                if item.immediate:
                    flash_surface = self.font.render("⚡", True, (255, 255, 80))
                    screen.blit(flash_surface, (x + item_width - 32, y + 8))
                can_afford = self.white_coins >= item.cost
            else:
                # Piece/consumable UI
                sprite = self.piece_sprites.get(item.piece_type)
                if sprite:
                    sprite_size = min(item_height - 12, 32)
                    shop_sprite = pygame.transform.scale(sprite, (sprite_size, sprite_size))
                    sprite_x = x + 12
                    sprite_y = y + (item_height - sprite_size) // 2
                    screen.blit(shop_sprite, (sprite_x, sprite_y))
                else:
                    symbol = self.get_piece_symbol(item.piece_type)
                    symbol_surface = self.font.render(symbol, True, self.palette["white"])
                    sprite_x = x + 12
                    sprite_y = y + (item_height - 32) // 2
                    screen.blit(symbol_surface, (sprite_x, sprite_y))
                name_text = item.piece_type.value.upper()
                name_surface = self.font.render(name_text, True, self.palette["neon_cyan"])
                screen.blit(name_surface, (x + 60, y + 8))
                cost = self.get_piece_cost(item.piece_type)
                cost_text = f"{cost}"
                cost_surface = self.font.render(cost_text, True, self.palette["neon_yellow"])
                screen.blit(cost_surface, (x + 60, y + 28))
                try:
                    coin_img = pygame.image.load("Hackathon_image/coin.png")
                    coin_img = pygame.transform.scale(coin_img, (18, 18))
                    screen.blit(coin_img, (x + 90, y + 28))
                except Exception:
                    pass
                can_afford = self.white_coins >= cost
            if not can_afford:
                try:
                    red_overlay = pygame.image.load("Hackathon_image/red_overlay.png")
                    red_overlay = pygame.transform.scale(red_overlay, (item_width, item_height))
                    screen.blit(red_overlay, (x, y))
                except Exception:
                    overlay = pygame.Surface((item_width, item_height), pygame.SRCALPHA)
                    overlay.fill((255, 0, 0, 120))
                    screen.blit(overlay, (x, y))

        # Draw black shop
        pygame.draw.rect(screen, self.palette["panel"], black_shop_rect)
        pygame.draw.rect(screen, self.palette["border"], black_shop_rect, 4)
        shop_title = "BLACK SHOP"
        title_surface = self.title_font.render(shop_title, True, self.palette["neon_yellow"])
        screen.blit(title_surface, (black_shop_rect.x + 18, black_shop_rect.y + 8))
        for i, item in enumerate(self.black_shop_items):
            x = black_shop_rect.x + 12
            y = black_shop_rect.y + 48 + i * 65
            item_width, item_height = shop_width - 24, 56
            pygame.draw.rect(screen, self.palette["bg"], (x, y, item_width, item_height))
            pygame.draw.rect(screen, self.palette["border"], (x, y, item_width, item_height), 3)
            if isinstance(item, Card):
                # Card UI
                icon = self.card_icons.get(item.card_type)
                if icon:
                    icon_size = min(item_height - 12, 32)
                    card_icon = pygame.transform.scale(icon, (icon_size, icon_size))
                    screen.blit(card_icon, (x + 12, y + (item_height - icon_size) // 2))
                name_surface = self.font.render(item.name, True, self.palette["neon_cyan"])
                screen.blit(name_surface, (x + 60, y + 8))
                cost_text = f"{item.cost}"
                cost_surface = self.font.render(cost_text, True, self.palette["neon_yellow"])
                screen.blit(cost_surface, (x + 60, y + 28))
                # Coin icon
                try:
                    coin_img = pygame.image.load("Hackathon_image/coin.png")
                    coin_img = pygame.transform.scale(coin_img, (18, 18))
                    screen.blit(coin_img, (x + 90, y + 28))
                except Exception:
                    pass
                # Immediate card icon
                if item.immediate:
                    flash_surface = self.font.render("⚡", True, (255, 255, 80))
                    screen.blit(flash_surface, (x + item_width - 32, y + 8))
                can_afford = self.black_coins >= item.cost
            else:
                # Piece/consumable UI
                sprite = self.piece_sprites.get(item.piece_type)
                if sprite:
                    sprite_size = min(item_height - 12, 32)
                    shop_sprite = pygame.transform.scale(sprite, (sprite_size, sprite_size))
                    sprite_x = x + 12
                    sprite_y = y + (item_height - sprite_size) // 2
                    screen.blit(shop_sprite, (sprite_x, sprite_y))
                else:
                    symbol = self.get_piece_symbol(item.piece_type)
                    symbol_surface = self.font.render(symbol, True, self.palette["white"])
                    sprite_x = x + 12
                    sprite_y = y + (item_height - 32) // 2
                    screen.blit(symbol_surface, (sprite_x, sprite_y))
                name_text = item.piece_type.value.upper()
                name_surface = self.font.render(name_text, True, self.palette["neon_cyan"])
                screen.blit(name_surface, (x + 60, y + 8))
                cost = self.get_piece_cost(item.piece_type)
                cost_text = f"{cost}"
                cost_surface = self.font.render(cost_text, True, self.palette["neon_yellow"])
                screen.blit(cost_surface, (x + 60, y + 28))
                try:
                    coin_img = pygame.image.load("Hackathon_image/coin.png")
                    coin_img = pygame.transform.scale(coin_img, (18, 18))
                    screen.blit(coin_img, (x + 90, y + 28))
                except Exception:
                    pass
                can_afford = self.black_coins >= cost
            if not can_afford:
                try:
                    red_overlay = pygame.image.load("Hackathon_image/red_overlay.png")
                    red_overlay = pygame.transform.scale(red_overlay, (item_width, item_height))
                    screen.blit(red_overlay, (x, y))
                except Exception:
                    overlay = pygame.Surface((item_width, item_height), pygame.SRCALPHA)
                    overlay.fill((255, 0, 0, 120))
                    screen.blit(overlay, (x, y))
            
    def draw_shop_closed(self, screen: pygame.Surface):
        """Draw shop closed message for both shops"""
        # Black shop
        pygame.draw.rect(screen, (40, 40, 50), self.shop_area)
        pygame.draw.rect(screen, (100, 100, 120), self.shop_area, 2)
        closed_text = "🔒 Shop Closed"
        next_open = 3 - (self.round_number % 3)
        if next_open == 3:
            next_open = 0
        info_text = f"Opens in {next_open} rounds"
        closed_surface = self.font.render(closed_text, True, (150, 150, 150))
        info_surface = self.small_font.render(info_text, True, (120, 120, 120))
        # Black shop
        closed_x = self.shop_area.x + self.shop_area.width // 2 - closed_surface.get_width() // 2
        info_x = self.shop_area.x + self.shop_area.width // 2 - info_surface.get_width() // 2
        closed_y = self.shop_area.y + int(self.shop_area.height * 0.35)
        info_y = self.shop_area.y + int(self.shop_area.height * 0.55)
        screen.blit(closed_surface, (closed_x, closed_y))
        screen.blit(info_surface, (info_x, info_y))
        # White shop
        pygame.draw.rect(screen, (40, 40, 50), self.white_shop_area)
        pygame.draw.rect(screen, (100, 100, 120), self.white_shop_area, 2)
        closed_x_w = self.white_shop_area.x + self.white_shop_area.width // 2 - closed_surface.get_width() // 2
        info_x_w = self.white_shop_area.x + self.white_shop_area.width // 2 - info_surface.get_width() // 2
        closed_y_w = self.white_shop_area.y + int(self.white_shop_area.height * 0.35)
        info_y_w = self.white_shop_area.y + int(self.white_shop_area.height * 0.55)
        screen.blit(closed_surface, (closed_x_w, closed_y_w))
        screen.blit(info_surface, (info_x_w, info_y_w))
        
    def draw_battle_log(self, screen: pygame.Surface):
        """Draw battle log in retro terminal style with typewriter effect and color coding"""
        log_width = int(self.screen_width * 0.45)
        log_height = 100
        log_x = (self.screen_width - log_width) // 2
        log_y = self.screen_height - log_height - 20
        log_area = pygame.Rect(log_x, log_y, log_width, log_height)
        pygame.draw.rect(screen, self.palette["black"], log_area)
        pygame.draw.rect(screen, self.palette["neon_green"], log_area, 3)
        pixel_size = 8
        pygame.draw.rect(screen, self.palette["neon_green"], (log_area.x, log_area.y, pixel_size, pixel_size))
        pygame.draw.rect(screen, self.palette["neon_green"], (log_area.x + log_area.width - pixel_size, log_area.y, pixel_size, pixel_size))
        pygame.draw.rect(screen, self.palette["neon_green"], (log_area.x, log_area.y + log_area.height - pixel_size, pixel_size, pixel_size))
        pygame.draw.rect(screen, self.palette["neon_green"], (log_area.x + log_area.width - pixel_size, log_area.y + log_area.height - pixel_size, pixel_size, pixel_size))

        log_title = self.font.render("BATTLE LOG", True, self.palette["neon_green"])
        screen.blit(log_title, (log_area.x + 8, log_area.y + 8))

        # Typewriter effect for last message
        messages = self.game_log[-3:]
        typewriter_speed = 30  # ms per character
        time_ms = pygame.time.get_ticks()
        for i, message in enumerate(messages):
            # Color code: red for damage, green for heals, yellow for gold
            if "damage" in message or "attack" in message:
                color = self.palette["neon_red"]
            elif "heal" in message or "HP" in message:
                color = self.palette["neon_green"]
            elif "coin" in message or "gold" in message:
                color = self.palette["neon_yellow"]
            else:
                color = self.palette["neon_green"]
            # Typewriter effect for last message
            if i == len(messages) - 1:
                chars = min(len(message), (time_ms // typewriter_speed) % (len(message) + 1))
                display_msg = message[:chars]
            else:
                display_msg = message
            log_surface = self.font.render(display_msg, True, color)
            screen.blit(log_surface, (log_area.x + 12, log_area.y + 32 + i * 22))
            
    def get_piece_symbol(self, piece_type: PieceType) -> str:
        """Get symbol for piece type"""
        symbols = {
            PieceType.KING: '♔',
            PieceType.QUEEN: '♕', 
            PieceType.ROOK: '♖',
            PieceType.BISHOP: '♗',
            PieceType.KNIGHT: '♘',
            PieceType.PAWN: '♙'
        }
        return symbols.get(piece_type, '?')
    
    def draw_simple_board(self, screen: pygame.Surface):
        """Draw a simple chess board without background image"""
        # Draw alternating squares
        colors = [(240, 217, 181), (181, 136, 99)]  # Light and dark squares
        
        for row in range(8):
            for col in range(8):
                color = colors[(row + col) % 2]
                x = self.board.board_offset_x + col * self.board.cell_size
                y = self.board.board_offset_y + row * self.board.cell_size
                pygame.draw.rect(screen, color, (x, y, self.board.cell_size, self.board.cell_size))
        
        # Draw board border
        border_rect = pygame.Rect(
            self.board.board_offset_x - 5,
            self.board.board_offset_y - 5,
            8 * self.board.cell_size + 10,
            8 * self.board.cell_size + 10
        )
        pygame.draw.rect(screen, (100, 70, 40), border_rect, 5)
        
    def draw_pieces_with_images(self, screen: pygame.Surface):
        """Draw pieces using loaded images"""
        import math
        time_ms = pygame.time.get_ticks()

        # Retro jump animation for selected piece (frame-step, not smooth)
        def retro_jump_offset(frame, total_frames=3, jump_height=18):
            # Returns y offset for jump animation (3 frames: up, peak, down)
            if frame == 0:
                return -jump_height
            elif frame == 1:
                return -jump_height // 2
            else:
                return 0

        # If combat animation is active, skip drawing attacker/defender pieces here
        anim_attacker = None
        anim_defender = None
        if self.combat_anim:
            anim_attacker = self.combat_anim["attacker"]
            anim_defender = self.combat_anim["defender"]

        # Determine jump frame for selected piece
        selected_jump_frame = ((time_ms // 160) % 3)  # 3-frame cycle, 160ms per frame (slower float)

        for row in range(8):
            for col in range(8):
                piece = self.board.grid[row][col]
                if piece is not None and piece.is_alive():
                    # Skip attacker/defender during animation
                    if piece is anim_attacker or piece is anim_defender:
                        continue

                    x = self.board.board_offset_x + col * self.board.cell_size
                    y = self.board.board_offset_y + row * self.board.cell_size

                    # Snap piece to grid, apply retro jump if selected
                    is_selected = (
                        self.selected_piece is piece
                        and self.selected_row == row
                        and self.selected_col == col
                    )
                    y_anim = y + retro_jump_offset(selected_jump_frame) if is_selected else y

                    # Get the sprite for this piece type
                    sprite = self.piece_sprites.get(piece.piece_type)

                    if sprite:
                        # Nearest-neighbor scaling for pixel art
                        piece_size = self.board.cell_size - 10
                        scaled_sprite = pygame.transform.scale(sprite, (piece_size, piece_size))
                        # Apply color tint for different players
                        if piece.color == Color.BLACK:
                            tinted_sprite = scaled_sprite.copy()
                            dark_overlay = pygame.Surface((piece_size, piece_size))
                            dark_overlay.set_alpha(100)
                            dark_overlay.fill((100, 50, 50))
                            tinted_sprite.blit(dark_overlay, (0, 0))
                            scaled_sprite = tinted_sprite
                        screen.blit(scaled_sprite, (x + 5, y_anim + 5))
                        # Draw piece border to distinguish colors better
                        border_color = (255, 255, 255) if piece.color == Color.WHITE else (150, 50, 50)
                        pygame.draw.rect(screen, border_color, (x + 3, y_anim + 3, piece_size + 4, piece_size + 4), 2)
                    else:
                        # Fallback to text rendering if image not available
                        symbol = self.get_piece_symbol(piece.piece_type)
                        font = pygame.font.Font(None, 36)
                        text_color = (255, 255, 255) if piece.color == Color.WHITE else (150, 50, 50)
                        text = font.render(symbol, True, text_color)
                        text_rect = text.get_rect(center=(x + self.board.cell_size // 2, y_anim + self.board.cell_size // 2))
                        screen.blit(text, text_rect)

                    # Draw HP bar above piece if damaged
                    if piece.hp < piece.max_hp:
                        bar_width = self.board.cell_size - 20
                        bar_height = 6
                        bar_x = x + 10
                        bar_y = y_anim - 10
                        pygame.draw.rect(screen, (200, 50, 50), (bar_x, bar_y, bar_width, bar_height))
                        health_ratio = piece.hp / piece.max_hp
                        health_width = int(bar_width * health_ratio)
                        pygame.draw.rect(screen, (50, 200, 50), (bar_x, bar_y, health_width, bar_height))
                        pygame.draw.rect(screen, (255, 255, 255), (bar_x, bar_y, bar_width, bar_height), 1)

    def draw_combat_animation(self, screen: pygame.Surface, anim: dict):
        """Draw modular combat animation for attacker and defender"""
        import math
        attacker = anim["attacker"]
        defender = anim["defender"]
        attacker_row, attacker_col = anim["attacker_pos"]
        defender_row, defender_col = anim["defender_pos"]
        elapsed = pygame.time.get_ticks() - anim["start_time"]
        duration = 600

        # Get positions
        ax = self.board.board_offset_x + attacker_col * self.board.cell_size
        ay = self.board.board_offset_y + attacker_row * self.board.cell_size
        dx = self.board.board_offset_x + defender_col * self.board.cell_size
        dy = self.board.board_offset_y + defender_row * self.board.cell_size

        # Animation: attacker moves toward defender, defender shakes
        progress = min(elapsed / duration, 1.0)
        # Ease-in/ease-out for smoother attack motion
        ease = 0.5 - 0.5 * math.cos(math.pi * progress)
        if attacker.piece_type == PieceType.KNIGHT:
            # Knight: jump attack
            jump = int(-18 * math.sin(math.pi * progress))
            ax_anim = ax + int((dx - ax) * ease * 0.7)
            ay_anim = ay + int((dy - ay) * ease * 0.7) + jump
        elif attacker.piece_type == PieceType.ROOK:
            # Rook: slide attack
            ax_anim = ax + int((dx - ax) * ease * 0.8)
            ay_anim = ay + int((dy - ay) * ease * 0.8)
        elif attacker.piece_type == PieceType.BISHOP:
            # Bishop: diagonal slide
            ax_anim = ax + int((dx - ax) * ease * 0.8)
            ay_anim = ay + int((dy - ay) * ease * 0.8)
        elif attacker.piece_type == PieceType.QUEEN:
            # Queen: fast dash
            ax_anim = ax + int((dx - ax) * ease)
            ay_anim = ay + int((dy - ay) * ease)
        elif attacker.piece_type == PieceType.KING:
            # King: slow, powerful move
            ax_anim = ax + int((dx - ax) * ease * 0.5)
            ay_anim = ay + int((dy - ay) * ease * 0.5)
        else:
            # Pawn: simple step
            ax_anim = ax + int((dx - ax) * ease * 0.6)
            ay_anim = ay + int((dy - ay) * ease * 0.6)

        # Defender shake effect (stronger, more dynamic)
        shake = int(10 * math.sin(progress * 12 * math.pi) * (1 - abs(0.5 - progress) * 2)) if progress > 0.6 else 0

        # Draw attacker
        sprite_a = self.piece_sprites.get(attacker.piece_type)
        if sprite_a:
            piece_size = self.board.cell_size - 10
            scaled_sprite = pygame.transform.scale(sprite_a, (piece_size, piece_size))
            if attacker.color == Color.BLACK:
                tinted_sprite = scaled_sprite.copy()
                dark_overlay = pygame.Surface((piece_size, piece_size))
                dark_overlay.set_alpha(100)
                dark_overlay.fill((100, 50, 50))
                tinted_sprite.blit(dark_overlay, (0, 0))
                scaled_sprite = tinted_sprite
            screen.blit(scaled_sprite, (ax_anim + 5, ay_anim + 5))
            border_color = (255, 255, 255) if attacker.color == Color.WHITE else (150, 50, 50)
            pygame.draw.rect(screen, border_color, (ax_anim + 3, ay_anim + 3, piece_size + 4, piece_size + 4), 2)
        # Draw defender
        sprite_d = self.piece_sprites.get(defender.piece_type)
        if sprite_d:
            piece_size = self.board.cell_size - 10
            scaled_sprite = pygame.transform.scale(sprite_d, (piece_size, piece_size))
            if defender.color == Color.BLACK:
                tinted_sprite = scaled_sprite.copy()
                dark_overlay = pygame.Surface((piece_size, piece_size))
                dark_overlay.set_alpha(100)
                dark_overlay.fill((100, 50, 50))
                tinted_sprite.blit(dark_overlay, (0, 0))
                scaled_sprite = tinted_sprite
            screen.blit(scaled_sprite, (dx + 5 + shake, dy + 5))
            border_color = (255, 255, 255) if defender.color == Color.WHITE else (150, 50, 50)
            pygame.draw.rect(screen, border_color, (dx + 3 + shake, dy + 3, piece_size + 4, piece_size + 4), 2)<|MERGE_RESOLUTION|>--- conflicted
+++ resolved
@@ -302,10 +302,7 @@
         self.current_player = Color.WHITE
         self.add_to_log(f"Round {self.round_number} Battle begins!")
         self.actions_taken = {Color.WHITE: False, Color.BLACK: False}
-<<<<<<< HEAD
-=======
-
->>>>>>> d692791c
+
         
     def end_battle_phase(self):
         """End battle and distribute rewards"""
@@ -317,6 +314,8 @@
         self.black_coins += 1
         
         self.add_to_log(f"Round {self.round_number} ended! +1 coin to both players")
+        if not self.end:
+            self.start_next_round()
 
 
     def end_game(self):
@@ -394,7 +393,7 @@
         """Try to deploy piece or return to reserve"""
         if not self.dragging_piece:
             return
-
+        player = self.dragging_piece.color
         # Try deploying to board
         row, col = self.board.get_cell_from_mouse(mouse_x, mouse_y)
         if self.try_deploy_to_position(player, self.dragging_index, row, col):
@@ -632,13 +631,13 @@
         target_piece = self.board.get_piece_at(to_row, to_col)
         if target_piece is None:  # Only move to empty squares
             self.board.move_piece(from_row, from_col, to_row, to_col)
-            
+        
+        self.actions_taken[self.current_player] = True
+        if all(self.actions_taken.values()):
+            self.end_battle_phase()
         self.deselect_piece()
         self.switch_player()
         self.check_battle_end()
-        self.actions_taken[self.current_player] = True
-        if all(self.actions_taken.values()):
-            self.end_battle_phase()
     
     def make_attack(self, attacker_row: int, attacker_col: int, target_row: int, target_col: int):
         """Attack an enemy piece"""
