--- conflicted
+++ resolved
@@ -34,7 +34,6 @@
     running = True
     while running:
         for event in pygame.event.get():
-            print(game.actions_taken)
             if event.type == pygame.QUIT:
                 running = False
             elif event.type == pygame.VIDEORESIZE:
@@ -82,11 +81,6 @@
                     game.start_battle_phase()
                 elif event.key == pygame.K_n and game.phase == GamePhase.END_ROUND:
                     game.start_next_round()
-<<<<<<< HEAD
-                #elif event.key == pygame.K_e and not game.battle_ended and game.phase == GamePhase.BATTLE:
-                    #game.end_battle_phase()
-=======
->>>>>>> 5f836b12
                 elif event.key == pygame.K_r:  # Reset game
                     game = TFTGame()
                     game.add_to_log("Game reset! TFT Chess Battle restarted!")
